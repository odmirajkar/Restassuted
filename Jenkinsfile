node {
    stage('build'){
        echo "building"
    }

stage('Deploy approval'){
    input "Deploy to prod?"
    echo "approval"
    //setGitHubPullRequestStatus context: 'Mergesuccess', message: 'Success', state: 'SUCCESS'
  }

stage ('Merge Pull Request'){
    git credentialsId: '97b642fd-9553-426c-ae13-8fb7d75cea8b', url: 'https://github.com/Devops-POC/Rest-Assured.git'
    sh '''
    git fetch origin pull/17/head:Devops-POC-patch-2
<<<<<<< HEAD
    git merge --no-ff --log -m "Merge pull request #17 from Devops-POC/Devops-POC-patch-2" Devops-POC-patch-2
=======
    git merge --no-ff --log -m "Merge pull request #16 from Devops-POC/Devops-POC-patch-2" Devops-POC-patch-2
>>>>>>> 87a3fdca
    '''
    withCredentials([[$class: 'UsernamePasswordMultiBinding', credentialsId: '97b642fd-9553-426c-ae13-8fb7d75cea8b', usernameVariable: 'GIT_USERNAME', passwordVariable: 'GIT_PASSWORD']]) {

    
    sh "git push https://${env.GIT_USERNAME}:${env.GIT_PASSWORD}@github.com/Devops-POC/Rest-Assured.git master"
    }
   
    sh 'ls -ltr'
    
}
 
}<|MERGE_RESOLUTION|>--- conflicted
+++ resolved
@@ -13,11 +13,8 @@
     git credentialsId: '97b642fd-9553-426c-ae13-8fb7d75cea8b', url: 'https://github.com/Devops-POC/Rest-Assured.git'
     sh '''
     git fetch origin pull/17/head:Devops-POC-patch-2
-<<<<<<< HEAD
+
     git merge --no-ff --log -m "Merge pull request #17 from Devops-POC/Devops-POC-patch-2" Devops-POC-patch-2
-=======
-    git merge --no-ff --log -m "Merge pull request #16 from Devops-POC/Devops-POC-patch-2" Devops-POC-patch-2
->>>>>>> 87a3fdca
     '''
     withCredentials([[$class: 'UsernamePasswordMultiBinding', credentialsId: '97b642fd-9553-426c-ae13-8fb7d75cea8b', usernameVariable: 'GIT_USERNAME', passwordVariable: 'GIT_PASSWORD']]) {
 
