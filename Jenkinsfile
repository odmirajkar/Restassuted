--- conflicted
+++ resolved
@@ -7,12 +7,12 @@
     input "Deploy to prod?"
     echo "approval"
     //setGitHubPullRequestStatus context: 'Mergesuccess', message: 'Success', state: 'SUCCESS'
-<<<<<<< HEAD
+
     //adding additional commit
     // adding one more comit
-=======
+
     //comments
->>>>>>> 6bebb4b2
+
 }
 node {
     stage('deploy to prod'){
